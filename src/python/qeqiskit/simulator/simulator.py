--- conflicted
+++ resolved
@@ -16,10 +16,6 @@
 
 
 class QiskitSimulator(QuantumSimulator):
-<<<<<<< HEAD
-=======
-
->>>>>>> 2e2b2b22
     supports_batching = True
 
     def __init__(
@@ -51,11 +47,7 @@
         Returns:
             qeqiskit.backend.QiskitSimulator
         """
-<<<<<<< HEAD
         super().__init__(n_samples=n_samples)
-=======
-        super().__init__(n_samples)
->>>>>>> 2e2b2b22
         self.device_name = device_name
         self.noise_model = noise_model
         self.device_connectivity = device_connectivity
@@ -148,11 +140,7 @@
         Returns:
             a list of lists of bitstrings (a list of lists of tuples)
         """
-<<<<<<< HEAD
         self.number_of_circuits_run += len(circuitset)
-=======
-        super().run_circuitset_and_measure(circuitset)
->>>>>>> 2e2b2b22
         ibmq_circuitset = []
         for circuit in circuitset:
             num_qubits = len(circuit.qubits)
@@ -192,77 +180,6 @@
 
         return measurements_set
 
-<<<<<<< HEAD
-    def get_expectation_values(self, circuit, qubit_operator, **kwargs):
-        """Run a circuit and measure the expectation values with respect to a
-        given operator. Note: the number of bitstrings measured is derived
-        from self.n_samples - if self.n_samples = None, then this will use
-        self.get_exact_expectation_values
-
-        Args:
-            circuit (zquantum.core.circuit.Circuit): the circuit to prepare the state
-            qubit_operator (openfermion.ops.QubitOperator): the operator to measure
-        Returns:
-            zquantum.core.measurement.ExpectationValues: the expectation values
-                of each term in the operator
-        """
-        if self.n_samples == None:
-            return self.get_exact_expectation_values(circuit, qubit_operator, **kwargs)
-        else:
-            operator = change_operator_type(qubit_operator, IsingOperator)
-            measurements = self.run_circuit_and_measure(circuit)
-            expectation_values = measurements.get_expectation_values(operator)
-
-            expectation_values = expectation_values_to_real(expectation_values)
-            return expectation_values
-
-    def get_exact_expectation_values(self, circuit, qubit_operator, **kwargs):
-        """Run a circuit to prepare a wavefunction and measure the exact
-        expectation values with respect to a given operator.
-
-        Args:
-            circuit (zquantum.core.circuit.Circuit): the circuit to prepare the state
-            qubit_operator (openfermion.ops.QubitOperator): the operator to measure
-        Returns:
-            zquantum.core.measurement.ExpectationValues: the expectation values
-                of each term in the operator
-        """
-        wavefunction = self.get_wavefunction(circuit)
-
-        # Pyquil does not support PauliSums with no terms.
-        if len(qubit_operator.terms) == 0:
-            return ExpectationValues(np.zeros((0,)))
-
-        values = []
-
-        for op in qubit_operator:
-            values.append(expectation(op, wavefunction))
-        return expectation_values_to_real(ExpectationValues(np.asarray(values)))
-
-    def get_expectation_values_for_circuitset(self, circuitset, operator, **kwargs):
-        """Run a set of circuits and measure the expectation values with respect to a
-        given operator.
-
-        Args:
-            circuitset (list of zquantum.core.circuit.Circuit objects): the circuits to prepare the states
-            operator (openfermion.ops.IsingOperator or openfermion.ops.QubitOperator): the operator to measure
-        Returns:
-            list of zquantum.core.measurement.ExpectationValues objects: a list of the expectation values of each
-                term in the operator with respect to the various state preparation circuits
-        """
-        operator = change_operator_type(operator, IsingOperator)
-        measurements_set = self.run_circuitset_and_measure(circuitset)
-
-        expectation_values_set = []
-        for measurements in measurements_set:
-            expectation_values = measurements.get_expectation_values(operator)
-            expectation_values = expectation_values_to_real(expectation_values)
-            expectation_values_set.append(expectation_values)
-
-        return expectation_values_set
-
-=======
->>>>>>> 2e2b2b22
     def get_wavefunction(self, circuit):
         """Run a circuit and get the wavefunction of the resulting statevector.
 
